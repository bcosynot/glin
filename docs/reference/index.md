# Reference

<<<<<<< HEAD
API and internal module reference for Seev. This section will be populated with mkdocstrings in later phases.

## Prompts

Server-side assistant prompts available via MCP (overview; detailed docs to be generated in a later phase).

- worklog_entry — generate a structured worklog for a date or range
=======
This section is generated via mkdocstrings for the core Python APIs. Use the page ToC to navigate types and functions. See also: [MCP Tools](mcp-tools.md) and [Prompts](prompts.md).

## Configuration

::: seev.config
    options:
      show_source: true

## Markdown Utilities

::: seev.markdown_tools
    options:
      show_source: true

## Git Tools

### Branches

::: seev.git_tools.branches

### Commits

::: seev.git_tools.commits

### Files

::: seev.git_tools.files

### Diffs

::: seev.git_tools.diffs

### Remotes

::: seev.git_tools.remotes

### Analysis

::: seev.git_tools.analysis

### Enrichment

::: seev.git_tools.enrichment

### Sessions

::: seev.git_tools.sessions

### Config Tools

::: seev.git_tools.config_tools
>>>>>>> e158f702
<|MERGE_RESOLUTION|>--- conflicted
+++ resolved
@@ -1,6 +1,5 @@
 # Reference
 
-<<<<<<< HEAD
 API and internal module reference for Seev. This section will be populated with mkdocstrings in later phases.
 
 ## Prompts
@@ -8,7 +7,6 @@
 Server-side assistant prompts available via MCP (overview; detailed docs to be generated in a later phase).
 
 - worklog_entry — generate a structured worklog for a date or range
-=======
 This section is generated via mkdocstrings for the core Python APIs. Use the page ToC to navigate types and functions. See also: [MCP Tools](mcp-tools.md) and [Prompts](prompts.md).
 
 ## Configuration
@@ -59,5 +57,4 @@
 
 ### Config Tools
 
-::: seev.git_tools.config_tools
->>>>>>> e158f702
+::: seev.git_tools.config_tools